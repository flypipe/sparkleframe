from typing import Union, Any

import polars as pl

from sparkleframe.polarsdf.column import Column, _to_expr


def col(name: str) -> Column:
    """
    Mimics pyspark.sql.functions.col by returning a Column object.

    Args:
        name (str): Name of the column.

    Returns:
        Column: A Column object for building expressions.
    """
    return Column(name)


def get_json_object(col: Union[str, Column], path: str) -> Column:
    """
    Mimics pyspark.sql.functions.get_json_object by extracting a JSON field.

    Args:
        col (str | Column): The column containing the JSON string.
        path (str): The JSON path in the format '$.field.subfield'.

    Returns:
        Column: A column representing the extracted JSON value.
    """
    if not isinstance(path, str) or not path.startswith("$."):
        raise ValueError("Path must be a string starting with '$.'")

    col_expr = col.to_native() if isinstance(col, Column) else pl.col(col)

    return Column(col_expr.str.json_path_match(path))


def lit(value) -> Column:
    """
    Mimics pyspark.sql.functions.lit.

    Creates a Column of literal value.

    Args:
        value: A literal value (int, float, str, bool, None, etc.)

    Returns:
        Column: A Column object wrapping a literal Polars expression.
    """
    if value is None:
        return Column(pl.lit(value).cast(pl.String).repeat_by(pl.len()).explode())
    return Column(pl.lit(value).repeat_by(pl.len()).explode())


def coalesce(*cols: Union[str, Column]) -> Column:
    """
    Mimics pyspark.sql.functions.coalesce.

    Returns the first non-null value among the given columns.

    Args:
        *cols: A variable number of columns (str or Column)

    Returns:
        Column: A Column representing the coalesced expression.
    """
    if not cols:
        raise ValueError("coalesce requires at least one column")

    expressions = [_to_expr(col) if isinstance(col, Column) else pl.col(col) for col in cols]

    return Column(pl.coalesce(*expressions))


def count(col_name: Union[str, Column]) -> Column:
    """
    Mimics pyspark.sql.functions.count.

    Counts the number of non-null elements for the specified column.

    Args:
        col_name (str or Column): The column to count non-null values in.

    Returns:
        Column: A Column representing the count aggregation expression.
    """
    expr = _to_expr(col_name) if isinstance(col_name, Column) else pl.col(col_name)
    return Column(expr.count())


def sum(col_name: Union[str, Column]) -> Column:
    """
    Mimics pyspark.sql.functions.sum.

    Computes the sum of non-null values in the specified column.

    Args:
        col_name (str or Column): The column to sum.

    Returns:
        Column: A Column representing the sum aggregation expression.
    """
    expr = _to_expr(col_name) if isinstance(col_name, Column) else pl.col(col_name)
    return Column(expr.sum())


def mean(col_name: Union[str, Column]) -> Column:
    """
    Mimics pyspark.sql.functions.mean (alias for avg).

    Computes the mean of non-null values in the specified column.

    Args:
        col_name (str or Column): The column to average.

    Returns:
        Column: A Column representing the mean aggregation expression.
    """
    expr = _to_expr(col_name) if isinstance(col_name, Column) else pl.col(col_name)
    return Column(expr.mean())


def min(col_name: Union[str, Column]) -> Column:
    """
    Mimics pyspark.sql.functions.min.

    Computes the minimum of non-null values in the specified column.

    Args:
        col_name (str or Column): The column to find the minimum value of.

    Returns:
        Column: A Column representing the min aggregation expression.
    """
    expr = _to_expr(col_name) if isinstance(col_name, Column) else pl.col(col_name)
    return Column(expr.min())


def max(col_name: Union[str, Column]) -> Column:
    """
    Mimics pyspark.sql.functions.max.

    Computes the maximum of non-null values in the specified column.

    Args:
        col_name (str or Column): The column to find the maximum value of.

    Returns:
        Column: A Column representing the max aggregation expression.
    """
    expr = _to_expr(col_name) if isinstance(col_name, Column) else pl.col(col_name)
    return Column(expr.max())


def round(col_name: Union[str, Column], scale: int = 0) -> Column:
    """
    Mimics pyspark.sql.functions.round.

    Rounds the values of a column to the specified number of decimal places.

    Args:
        col_name (str or Column): The column to round.
        scale (int): Number of decimal places to round to. Default is 0 (nearest integer).

    Returns:
        Column: A Column representing the rounded values.
    """
    expr = _to_expr(col_name) if isinstance(col_name, Column) else pl.col(col_name)
    return Column(expr.round(scale))


class WhenBuilder:
    def __init__(self, condition: Column, value):
        self.branches = [(condition.to_native(), _to_expr(value))]

    def when(self, condition: Any, value) -> "WhenBuilder":
        condition = Column(condition) if not isinstance(condition, Column) else condition
        self.branches.append((condition.to_native(), _to_expr(value)))
        return self

    def otherwise(self, value) -> Column:
        expr = pl.when(self.branches[0][0]).then(self.branches[0][1])
        for cond, val in self.branches[1:]:
            expr = expr.when(cond).then(val)
        return Column(expr.otherwise(_to_expr(value)))


def when(condition: Any, value) -> WhenBuilder:
    """
    Starts a multi-branch conditional expression.

    Returns a WhenBuilder which can be chained with .when(...).otherwise(...).
    """
    condition = Column(condition) if not isinstance(condition, Column) else condition
    return WhenBuilder(condition, value)

<<<<<<< HEAD
def asc(col_name: Union[str, Column]) -> Column:
    """
    Mimics pyspark.sql.functions.asc.

    Specifies ascending sort order for the column.

    Args:
        col_name (str or Column): The column to sort in ascending order.

    Returns:
        Column: A Column object representing ascending order sort expression.
    """
    expr = _to_expr(col_name)
    return Column(expr.sort(descending=False))

def desc(col_name: Union[str, Column]) -> Column:
    """
    Mimics pyspark.sql.functions.desc.

    Specifies descending sort order for the column.

    Args:
        col_name (str or Column): The column to sort in descending order.

    Returns:
        Column: A Column object representing descending order sort expression.
    """
    expr = _to_expr(col_name)
    return Column(expr.sort(descending=True))
=======

def to_timestamp(col_name: Union[str, Column], fmt: str = "yyyy-MM-dd HH:mm:ss") -> Column:
    """
    Mimics pyspark.sql.functions.to_timestamp.

    Converts a string column to a timestamp using the specified format.

    Args:
        col_name (str or Column): Column with string values to convert to timestamps.
        fmt (str): The timestamp format to parse the strings. Defaults to 'yyyy-MM-dd HH:mm:ss'.

    Returns:
        Column: A Column with values converted to Polars datetime type.
    """
    # Convert Spark-style format to strftime-style for Polars

    format_map = [
        ("yyyy", "%Y"),
        ("MM", "%m"),
        ("dd", "%d"),
        ("HH", "%H"),
        ("mm", "%M"),
        ("ss", "%S"),
        (".SSSSSS", ".%6f"),  # microseconds
        (".SSSSS", ".%6f"),
        (".SSSS", ".%6f"),
        (".SSS", ".%6f"),  # also treated as microseconds, will pad
        (".SS", ".%6f"),
        (".S", ".%6f"),
    ]
    # Pad fractional seconds to 6 digits (microseconds)
    for spark_fmt, strftime_fmt in format_map:
        fmt = fmt.replace(spark_fmt, strftime_fmt)

    expr = _to_expr(col_name) if isinstance(col_name, Column) else pl.col(col_name)

    # Normalize fractional seconds (pad with trailing zeros to make 6 digits)
    # appends zeros to fractional part (e.g., .993 -> .993000)
    if "%6f" in fmt:
        # Pad fractional seconds using a map function
        def pad_microseconds(val):
            if val is None:
                return None
            if "." in val:
                prefix, suffix = val.split(".", 1)
                suffix = (suffix + "000000")[:6]  # Ensure exactly 6 digits
                return f"{prefix}.{suffix}"
            return val

        expr = expr.map_elements(pad_microseconds, return_dtype=pl.String)

    return Column(expr.str.strptime(pl.Datetime, fmt))


def regexp_replace(col_name: Union[str, Column], pattern: str, replacement: str) -> Column:
    """
    Mimics pyspark.sql.functions.regexp_replace.

    Replaces all substrings of the specified string column that match the regular expression
    with the given replacement.

    Args:
        col_name (str or Column): Column containing strings to operate on.
        pattern (str): Regular expression pattern to match.
        replacement (str): Replacement string.

    Returns:
        Column: A Column with the regex-replaced string results.
    """
    col_name = pl.col(col_name) if isinstance(col_name, str) else col_name
    expr = _to_expr(col_name)
    return Column(expr.str.replace_all(pattern, replacement))


def length(col_name: Union[str, Column]) -> Column:
    """
    Mimics pyspark.sql.functions.length.

    Computes the length (number of characters) of the string in the column.

    Args:
        col_name (str or Column): The string column.

    Returns:
        Column: A Column representing the length of each string.
    """
    col_name = pl.col(col_name) if isinstance(col_name, str) else col_name
    expr = _to_expr(col_name)
    return Column(expr.str.len_chars().cast(pl.Int32))
>>>>>>> 2730d019
<|MERGE_RESOLUTION|>--- conflicted
+++ resolved
@@ -196,37 +196,6 @@
     condition = Column(condition) if not isinstance(condition, Column) else condition
     return WhenBuilder(condition, value)
 
-<<<<<<< HEAD
-def asc(col_name: Union[str, Column]) -> Column:
-    """
-    Mimics pyspark.sql.functions.asc.
-
-    Specifies ascending sort order for the column.
-
-    Args:
-        col_name (str or Column): The column to sort in ascending order.
-
-    Returns:
-        Column: A Column object representing ascending order sort expression.
-    """
-    expr = _to_expr(col_name)
-    return Column(expr.sort(descending=False))
-
-def desc(col_name: Union[str, Column]) -> Column:
-    """
-    Mimics pyspark.sql.functions.desc.
-
-    Specifies descending sort order for the column.
-
-    Args:
-        col_name (str or Column): The column to sort in descending order.
-
-    Returns:
-        Column: A Column object representing descending order sort expression.
-    """
-    expr = _to_expr(col_name)
-    return Column(expr.sort(descending=True))
-=======
 
 def to_timestamp(col_name: Union[str, Column], fmt: str = "yyyy-MM-dd HH:mm:ss") -> Column:
     """
@@ -316,4 +285,33 @@
     col_name = pl.col(col_name) if isinstance(col_name, str) else col_name
     expr = _to_expr(col_name)
     return Column(expr.str.len_chars().cast(pl.Int32))
->>>>>>> 2730d019
+
+def asc(col_name: Union[str, Column]) -> Column:
+    """
+    Mimics pyspark.sql.functions.asc.
+
+    Specifies ascending sort order for the column.
+
+    Args:
+        col_name (str or Column): The column to sort in ascending order.
+
+    Returns:
+        Column: A Column object representing ascending order sort expression.
+    """
+    expr = _to_expr(col_name)
+    return Column(expr.sort(descending=False))
+
+def desc(col_name: Union[str, Column]) -> Column:
+    """
+    Mimics pyspark.sql.functions.desc.
+
+    Specifies descending sort order for the column.
+
+    Args:
+        col_name (str or Column): The column to sort in descending order.
+
+    Returns:
+        Column: A Column object representing descending order sort expression.
+    """
+    expr = _to_expr(col_name)
+    return Column(expr.sort(descending=True))