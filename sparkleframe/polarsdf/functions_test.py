import pandas as pd
import pandas.testing as pdt
import polars as pl
import pytest
from pyspark.sql.functions import (
    col as spark_col,
    round as spark_round,
    when as spark_when,
    get_json_object as spark_get_json_object,
    lit as spark_lit,
    coalesce as spark_coalesce,
    to_timestamp as spark_to_timestamp,
    regexp_replace as spark_regexp_replace,
    length as spark_length,
)
from pyspark.sql.types import IntegerType as SparkIntegerType

from sparkleframe.polarsdf.dataframe import DataFrame
<<<<<<< HEAD
from sparkleframe.polarsdf.functions import col, round, when, get_json_object, lit, coalesce, regexp_replace, length
=======
from sparkleframe.polarsdf.functions import (
    col,
    round,
    when,
    get_json_object,
    lit,
    coalesce,
    regexp_replace,
    to_timestamp,
)
>>>>>>> 21fbf511
from sparkleframe.tests.pyspark_test import assert_pyspark_df_equal
from sparkleframe.tests.utils import to_records
import json

sample_data = {"a": [1, 2, 3], "b": [4, 5, 6], "c": [7, 8, 9]}


@pytest.fixture
def sparkle_df():
    return DataFrame(pl.DataFrame(sample_data))


@pytest.fixture
def spark_df(spark):
    return spark.createDataFrame(pd.DataFrame(sample_data))


class TestFunctions:
    def test_when(self, spark, sparkle_df, spark_df):
        expr = when(col("a") > 2, "yes").otherwise("no")

        # Add the result column to the full Polars DataFrame
        result_spark_df = spark.createDataFrame(sparkle_df.withColumn("result", expr).toPandas())

        # Add result column to full Spark DataFrame
        expected_spark_df = spark_df.withColumn("result", spark_when(spark_col("a") > 2, "yes").otherwise("no"))

        assert_pyspark_df_equal(result_spark_df, expected_spark_df, ignore_nullable=True)

    def test_chained_when_boolean_output(self, spark):
        # Input data
        data = to_records({"b": ["A", "B", "C", "D"], "c": ["b", "e", "g", "z"]})

        polars_df = DataFrame(pl.DataFrame(data))
        expr = (
            when((col("b") == "A") & (col("c").isin("A", "b", "c")), True)
            .when((col("b") == "B") & (col("c").isin("d", "e")), True)
            .when((col("b") == "C") & (col("c").isin("f", "g", "h", "i")), True)
            .otherwise(False)
        )

        result_df = polars_df.withColumn("result", expr)
        result_spark_df = spark.createDataFrame(result_df.df.to_dicts())

        # Expected result using PySpark chained when()
        expected_df = spark.createDataFrame(data).withColumn(
            "result",
            spark_when((spark_col("b") == "A") & (spark_col("c").isin("A", "b", "c")), True)
            .when((spark_col("b") == "B") & (spark_col("c").isin("d", "e")), True)
            .when((spark_col("b") == "C") & (spark_col("c").isin("f", "g", "h", "i")), True)
            .otherwise(False),
        )

        # Compare results
        assert_pyspark_df_equal(result_spark_df, expected_df, ignore_nullable=True)

    @pytest.mark.parametrize(
        "json_data, path, expected_values",
        [
            ([json.dumps({"a": 1}), json.dumps({"a": 2})], "$.a", ["1", "2"]),
            ([json.dumps({"a": {"b": 3}}), json.dumps({"a": {"b": 4}})], "$.a.b", ["3", "4"]),
            ([json.dumps({"arr": [10, 20]}), json.dumps({"arr": [30, 40]})], "$.arr[1]", ["20", "40"]),
            ([json.dumps({"a": {"b": [5, 6]}}), json.dumps({"a": {"b": [7, 8]}})], "$.a.b[0]", ["5", "7"]),
            (
                [json.dumps({"items": [{"id": 1}, {"id": 2}]}), json.dumps({"items": [{"id": 3}, {"id": 4}]})],
                "$.items[1].id",
                ["2", "4"],
            ),
        ],
    )
    def test_get_json_object(self, spark, json_data, path, expected_values):
        df = pd.DataFrame({"json_col": json_data})

        spark_df = spark.createDataFrame(df)
        expected_df = spark_df.select(spark_get_json_object("json_col", path).alias("result"))

        polars_df = DataFrame(pl.DataFrame(df))
        result_df = polars_df.select(get_json_object("json_col", path).alias("result"))
        result_spark_df = spark.createDataFrame(result_df.toPandas())

        assert_pyspark_df_equal(result_spark_df, expected_df, ignore_nullable=True)

    @pytest.mark.parametrize(
        "literal_value",
        [
            42,  # int
            3.14,  # float
            "hello",  # string
            True,  # boolean
            None,  # null
        ],
    )
    def test_lit_against_spark(self, spark, literal_value):
        df = pl.DataFrame({"x": [1, 2, 3]})
        sparkle_df = DataFrame(df)
        result_df = sparkle_df.select(lit(literal_value).alias("value")).toPandas()

        # Result using Spark
        spark_df = spark.createDataFrame(pd.DataFrame({"x": [1, 2, 3]}))
        expected_df = spark_df.select(spark_lit(literal_value).alias("value")).toPandas()

        # Compare using pandas
        pdt.assert_frame_equal(
            result_df.reset_index(drop=True),
            expected_df.reset_index(drop=True),
            check_dtype=False,  # Important: ignores schema/type mismatches
        )

    @pytest.mark.parametrize(
        "a_vals, b_vals, expected_vals",
        [
            ([None, 2, None], [1, None, 3], [1, 2, 3]),
            ([None, None, None], [None, None, None], [None, None, None]),
            ([None, 5, 6], ["x", "y", None], ["x", 5, 6]),
            (["", None, "z"], ["a", "b", None], ["", "b", "z"]),
        ],
    )
    def test_coalesce_against_spark(self, spark, a_vals, b_vals, expected_vals):
        # Build pandas DataFrame for both Spark and Polars
        data = to_records({"a": a_vals, "b": b_vals})

        # Spark setup
        if expected_vals == [None, None, None]:
            spark_df = spark.createDataFrame(data=[("1", "1")], schema="a: string, b: string")
            spark_df = spark_df.withColumn("a", spark_lit(None)).withColumn("b", spark_lit(None))

            expected_spark_df = spark.createDataFrame(data=[("1", "1")], schema="a: string, b: string")
            expected_spark_df = expected_spark_df.withColumn("a", spark_lit(None)).withColumn("b", spark_lit(None))
        else:
            spark_df = spark.createDataFrame(data)
            expected_spark_df = spark_df.select(spark_coalesce(spark_col("a"), spark_col("b")).alias("result"))

        # sparkleframe setup
        polars_df = DataFrame(pl.DataFrame(data))
        result_df = polars_df.select(coalesce(col("a"), col("b")).alias("result"))

        if result_df.df.to_dicts() == [{"result": None}, {"result": None}, {"result": None}]:
            result_spark_df = spark_df.withColumn("a", spark_lit(None)).withColumn("b", spark_lit(None))
        else:
            result_spark_df = spark.createDataFrame(result_df.df.to_dicts())

        # Compare using PySpark equality
        assert_pyspark_df_equal(result_spark_df, expected_spark_df, ignore_nullable=True)

    @pytest.mark.parametrize(
        "values, scale",
        [
            ([1.234, 2.345, 3.456], 0),  # round to integer
            ([1.234, 2.345, 3.456], 1),  # round to 1 decimal
            ([1.234, 2.345, 3.456], 2),  # round to 2 decimals
            ([None, 2.555, 3.666], 1),  # include None
        ],
    )
    def test_round_against_spark(self, spark, values, scale):
        data = to_records({"x": values})

        # Sparkleframe / Polars
        polars_df = DataFrame(pl.DataFrame(data))
        result_df = polars_df.select(round(col("x"), scale).alias("rounded")).toPandas()

        # PySpark
        spark_df = spark.createDataFrame(data)
        expected_df = spark_df.select(spark_round(spark_col("x"), scale).alias("rounded")).toPandas()

        # Compare using pandas
        pdt.assert_frame_equal(
            result_df.reset_index(drop=True),
            expected_df.reset_index(drop=True),
            check_dtype=False,
            check_exact=False,
            rtol=1e-5,
        )

    @pytest.mark.parametrize(
        "col_input",
        [
            "txt",
            col("txt"),
        ],
    )
    @pytest.mark.parametrize(
        "input_values, pattern, replacement, expected_values",
        [
            (["abc123", "xyz456"], r"\d+", "", ["abc", "xyz"]),  # Remove digits
            (["hello world", "world hello"], "world", "earth", ["hello earth", "earth hello"]),  # Replace word
            (["aaa", "aba", "aca"], "a", "x", ["xxx", "xbx", "xcx"]),  # Replace all a's
            (["test123", "123test"], r"^\d+", "NUM", ["test123", "NUMtest"]),  # Match digits at start
            (["test123", "123test"], r"\d+$", "END", ["testEND", "123test"]),  # Match digits at end
        ],
    )
    def test_regexp_replace_str_vs_column(self, spark, col_input, pattern, replacement, input_values, expected_values):
        # Prepare input as pandas DataFrame and convert to Spark
        df_data = pd.DataFrame({"txt": input_values})
        spark_input_df = spark.createDataFrame(df_data)

        # Expected Spark result
        expected_df = spark_input_df.select(spark_regexp_replace("txt", pattern, replacement).alias("replaced"))

        # SparkleFrame Polars-based result
        polars_df = DataFrame(pl.DataFrame(df_data))
        result_df = polars_df.select(regexp_replace(col_input, pattern, replacement).alias("replaced"))
        result_spark_df = spark.createDataFrame(result_df.df.to_dicts())

        # Validate against PySpark
        assert_pyspark_df_equal(result_spark_df, expected_df, ignore_nullable=True)

    @pytest.mark.parametrize(
<<<<<<< HEAD
        "input_values",
        [
            ["abc", "de", ""],  # basic strings
            ["你好", "世界", ""],  # unicode characters
            [None, "x", "longer string"],  # includes None
            ["😊", "👍🏽", "💯"],  # emojis with multiple bytes
        ],
    )
    @pytest.mark.parametrize("col_input", ["txt", col("txt")])
    def test_length_str_vs_column(self, spark, input_values, col_input):
        # Prepare pandas and polars DataFrame
        df_data = pd.DataFrame({"txt": input_values})
        polars_df = DataFrame(pl.DataFrame(df_data))

        # PySpark DataFrame for expected result
        spark_df = spark.createDataFrame(df_data)
        expected_df = spark_df.select(spark_length("txt").alias("result"))

        # SparkleFrame/Polars result
        result_df = polars_df.select(length(col_input).alias("result"))
        result_spark_df = spark.createDataFrame(result_df.df.to_dicts()).withColumn(
            "result", spark_col("result").cast(SparkIntegerType())
        )

        # Assert equality
        assert_pyspark_df_equal(result_spark_df, expected_df)
=======
        "col_input",
        [
            "ts",
            # col("ts"),
        ],
    )
    @pytest.mark.parametrize(
        "datetime_strs, fmt",
        [
            (["2023-01-01 12:34:56", "2024-02-02 23:45:01"], "yyyy-MM-dd HH:mm:ss"),
            (["01-03-2023 09:15:00", "31-12-2022 23:59:59"], "dd-MM-yyyy HH:mm:ss"),
            (["20230101 120000", "20240101 130000"], "yyyyMMdd HHmmss"),
            (["2024-05-31 20:14:19.993", "2023-12-12 11:11:11.123"], "yyyy-MM-dd HH:mm:ss.SSS"),
            (["2024-05-31 23:58:32.880000", "2023-12-12 11:11:11.123456"], "yyyy-MM-dd HH:mm:ss.SSSSSS"),
        ],
    )
    def test_to_timestamp_against_spark(self, spark, col_input, datetime_strs, fmt):
        # Create input DataFrame
        df = pd.DataFrame({"ts": datetime_strs})
        polars_df = DataFrame(pl.DataFrame(df))

        # Spark expected output
        spark_df = spark.createDataFrame(df)
        expected_df = spark_df.select(spark_to_timestamp("ts", fmt).alias("result")).toPandas()

        # Sparkleframe / Polars output
        result_df = polars_df.select(to_timestamp(col_input, fmt).alias("result")).toPandas()

        # Compare using pandas
        pdt.assert_frame_equal(
            result_df.reset_index(drop=True),
            expected_df.reset_index(drop=True),
            check_dtype=False,
            check_exact=False,
        )
>>>>>>> 21fbf511
<|MERGE_RESOLUTION|>--- conflicted
+++ resolved
@@ -16,9 +16,6 @@
 from pyspark.sql.types import IntegerType as SparkIntegerType
 
 from sparkleframe.polarsdf.dataframe import DataFrame
-<<<<<<< HEAD
-from sparkleframe.polarsdf.functions import col, round, when, get_json_object, lit, coalesce, regexp_replace, length
-=======
 from sparkleframe.polarsdf.functions import (
     col,
     round,
@@ -28,8 +25,8 @@
     coalesce,
     regexp_replace,
     to_timestamp,
+    length
 )
->>>>>>> 21fbf511
 from sparkleframe.tests.pyspark_test import assert_pyspark_df_equal
 from sparkleframe.tests.utils import to_records
 import json
@@ -237,7 +234,6 @@
         assert_pyspark_df_equal(result_spark_df, expected_df, ignore_nullable=True)
 
     @pytest.mark.parametrize(
-<<<<<<< HEAD
         "input_values",
         [
             ["abc", "de", ""],  # basic strings
@@ -264,7 +260,8 @@
 
         # Assert equality
         assert_pyspark_df_equal(result_spark_df, expected_df)
-=======
+
+    @pytest.mark.parametrize(
         "col_input",
         [
             "ts",
@@ -299,5 +296,4 @@
             expected_df.reset_index(drop=True),
             check_dtype=False,
             check_exact=False,
-        )
->>>>>>> 21fbf511
+        )